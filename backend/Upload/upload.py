--- conflicted
+++ resolved
@@ -48,22 +48,8 @@
 
 
     # Parse and validate JSON body from API Gateway event.
-<<<<<<< HEAD
     body = event
     
-=======
-    try:
-        body = json.loads(event.get("body", "{}"))
-    except json.JSONDecodeError:
-        return {
-            "statusCode": 400,
-            "body": json.dumps({"error": "Invalid JSON body"})
-        }
-
-    #Confirm JSON body exists
-    body = event
-
->>>>>>> f80412ed
     # Required fields expected from the upstream scorer/ingestor
     artifact_type = body.get("artifact_type")
     model_url = body.get("model_url")
