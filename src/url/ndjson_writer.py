--- conflicted
+++ resolved
@@ -174,11 +174,6 @@
             pass # keep existing net_score if something odd happens
         
         # 4) print one NDJSON object
-<<<<<<< HEAD
         self.out.write(json.dumps(rec, ensure_ascii=True))
         self.out.flush()
-=======
-        sys.stdout.write(json.dumps(rec) + "\n")
-        sys.stdout.flush()
->>>>>>> ecf017f0
         